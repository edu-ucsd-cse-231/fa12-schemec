
from textwrap import dedent

from schemec.cps import T_c
from schemec.types import *

class CodeGenerator():
    """ The code generator
    """
    def __init__(self):
        self.lambdaBindings = {}
        self.rv = VarExp('returnValue')
        self.rvtype = 0
        self.ivars = set()
        self.svars = set()
        self.fvars = set()
        self.ibprimitives = {
            '+': '+',
            '-': '-',
            '*': '*',
            '=': '=='
            }
        self.ibprimFormat = '{0}.intVal = {1}.intVal {op} {2}.intVal;\n'
        self.iuprimitives = {
            'zero?': '== 0'
            }
        self.iuprimFormat = '{0}.intVal = {1}.intVal {op};\n'
        self.tmpvar = gensym('_')
        self.sprimitives = {
            'string-append': dedent('''\
                strcat({0}.strVal, {1}.strVal);
                strcat({0}.strVal, {2}.strVal);
                '''),
            'string=?': '{0}.intVal = 1 - abs(strcmp({1}.strVal,{2}.strVal));\n'
            }
        self.sprimrts = {
            'string-append': self.setStrVar,
            'string=?': self.setIntVar
            }
        self.retExp = LamExp([self.rv], self.rv)
        self.declareCode = ''
        self.argVars = [VarExp('_args[{0}]'.format(i)) for i in range(10)]
        self.ivars.update(self.argVars)

    """
    Translates the given CPS expression into C
    @type exp: a CPS expression
    @param exp: the expression to translate
    """
    def code_gen(self, exp):
        nvars = 10
        preamble = dedent('''\
            #include<stdio.h>
            #include<string.h>
            #define True 1
            #define False 0
            typedef struct {
              int intVal;
              char strVal[256];
              void * contVal;
            } schemetype;
            main()
            {
<<<<<<< HEAD
              void * cont = &&entry; // special jump to program entry
              schemetype args[{0}];
              goto *cont;
              '''.format(nvars))

=======
            schemetype _args[10];
            ''')
        
>>>>>>> 5e1e7c10
        code = self.toC(exp, self.rv)
        return preamble + self.declareCode + code + "\n}\n"

    """
    Collects all functions in the AST and produces info about them
    @type exp: a CPS expression
    @param exp: the expression to collect function info from
    """
    def collect_lambdas(self, exp):
        acc = []
        if isinstance(exp, IfExp):
            acc.extend(self.collect_lambdas(exp.condExp))
            acc.extend(self.collect_lambdas(exp.thenExp))
            acc.extend(self.collect_lambdas(exp.elseExp))
        elif isinstance(exp, AppExp):
            acc.extend(self.collect_lambdas(exp.funcExp))
            for exp_ in exp.argExps:
                acc.extend(self.collect_lambdas(exp_))
        elif isinstance(exp, LamExp):
            acc.append(exp)
            acc.extend(self.collect_lambdas(exp.bodyExp))
        elif isinstance(exp, AtomicExp):
            pass
        elif isinstance(exp, LetRecExp):
            for exp1, exp2 in exp.bindings:
                acc.extend(self.collect_lambdas(exp1))
                acc.extend(self.collect_lambdas(exp2))
            acc.extend(self.collect_lambdas(exp.bodyExp))
        else:
            raise RuntimeError('unimplemented expression type: {0}'.format(str(type(exp))))
        return acc

    """
    Translates the given CPS expression into C such that the result of the
    computation will be assigned to the specified variable.

    @type exp: a CPS expression
    @param exp: the expression to translate
    @type assignTo: a VarExp
    @param exp: the variable to assign the result to
    """
    def toC(self, exp, assignTo):
        if isinstance(exp, IfExp):
            return self.ifToC(exp, assignTo)
        elif isinstance(exp, AppExp):
            return self.appToC(exp, assignTo)
        elif isinstance(exp, LamExp):
            return self.lamToC(exp, assignTo)
        elif isinstance(exp, AtomicExp):
            return self.atmToC(exp, assignTo)
        elif isinstance(exp, LetRecExp):
            return self.letrecToC(exp, assignTo)
        else:
            raise RuntimeError('unimplemented expression type: {0}'.format(str(type(exp))))

    """
    Translates the given atomic expression into C such that the result of the
    computation will be assigned to the specified variable. Careful: do not use
    with lambda expressions!

    @type exp: an AtomicExp (except LamExp)
    @param exp: the expression to translate
    @type assignTo: a VarExp
    @param exp: the variable to assign the result to
    """
    def atmToC(self, exp, assignTo):
        val = exp.val if isinstance(exp, BoolExp) else exp
        if assignTo is None:
            return str(val)
        else:
            self.declareVar(assignTo)
            if isinstance(exp, VarExp):
                return '{0} = {1};\n'.format(assignTo.name, exp.name)
                #~ return dedent('''\
                    #~ {0}.intVal = {1}.intVal;
                    #~ strcpy({0}.strVal, {1}.strVal);
                    #~ {0}.label = {1}.label;
                #~ ''').format(assignTo.name, exp.name)
            elif isinstance(exp, StrExp):
                #~ self.setStrVar(assignTo)
                return self.setStr(assignTo, val)
            else:
                #~ self.setIntVar(assignTo)
                #~ if assignTo in self.svars:
                    #~ self.svars.remove(assignTo)
                return self.setInt(assignTo, val)

    def isStrVar(self, exp):
        return isinstance(exp, VarExp) and exp in self.svars

    """
    Assign a value (int, bool, int variable) to an integer variable.

    @type var: a VarExp
    @param var: the variable
    @type val: an AtomicExp
    @param val: the value to assign
    """
    def setInt(self, var, val):
        if var is self.rv:
            self.rvtype = 0
        end = '.intVal' if isinstance(val, VarExp) else ''
        return ('{0}.intVal = {1}' + end + ';\n').format(var, val)

    """
    Assign a value (string, string variable) to a string variable.

    @type var: a VarExp
    @param var: the variable
    @type val: an AtomicExp
    @param val: the value to assign
    """
    def setStr(self, var, val):
        #~ self.setStrVar(var)
        if var is self.rv:
            self.rvtype = 1
        end = '.strVal' if isinstance(val, VarExp) else ''
        return 'strcpy({0}.strVal,{1}{2});\n'.format(var, val, end)

    """
    Translates the body of a given lambda expression into C such
    that the result of the computation will be assigned to the specified
    variable.

    @type exp: a LamExp
    @param exp: the expression to translate
    @type assignTo: a VarExp
    @param exp: the variable to assign the result to
    """
    def lamToC(self, exp, assignTo):
        label = gensym('lrb_').name
        self.declareVar(assignTo)
        code = '{0}.label = &&{1};\n'.format(assignTo.name, label)

        sym = gensym('lr_').name
<<<<<<< HEAD
        code = 'goto {0};\n'.format(sym)

=======
        code += 'goto {0};\n'.format(sym)
        code += '{0}:\n'.format(label)
>>>>>>> 5e1e7c10
        #~ self.lambdaBindings[assignTo] = (label, exp.vars)
        for i, var in enumerate(exp.vars):
            self.declareVar(var)
            code += self.toC(self.argVars[i], var)
        
        if exp.bodyExp == self.rv:
            code += self.printReturn()
        else:
            code += self.toC(exp.bodyExp, self.tmpvar)
        code += '{0}:\n'.format(sym)
        return code
    
    def printReturn(self):
        #~ if self.rvtype is 0:
            #~ formStr = '%i'
            #~ typeStr = 'intVal'
        #~ else:
            #~ formStr = '%s'
            #~ typeStr = 'strVal'
        #~ return ('printf(\"' + formStr + '\\n\", {0}.' + typeStr + ');\nreturn 0;\n').format(self.rv)
        return dedent('''\
            printf(\"integer return value: \\t%i\\n\", {0}.intVal);
            printf(\"string return value: \\t%s\\n\", {0}.strVal);
            printf(\"take your pick...\\n\");
            return 0;
        ''').format(self.rv)

    """
    Translates the given application expression into C such that the result of the
    computation will be assigned to the specified variable.

    @type exp: an AppExp
    @param exp: the expression to translate
    @type assignTo: a VarExp
    @param exp: the variable to assign the result to
    """
    def appToC(self, exp, assignTo):
        if self.isPrimitive(exp.funcExp):
            return self.primToC(exp, assignTo)
        elif isinstance(exp.funcExp, VarExp):
            return self.argsToC(zip([self.argVars[i] for i in range(len(exp.argExps))], exp.argExps)) + dedent('''\
                    goto * {0}.label;
                    ''').format(exp.funcExp.name)
            #~ funcExp = self.lambdaBindings[exp.funcExp]
        elif isinstance(exp.funcExp, LamExp):
            code = self.argsToC(zip(exp.funcExp.vars, exp.argExps))
            if exp.funcExp.bodyExp == self.rv:
                return self.printReturn()
            else:
                return code + self.toC(exp.funcExp.bodyExp, assignTo)
        else:
            raise RuntimeError('this should not happen. trying to apply {0} of type {1}'.format(exp, type(exp)))

    def letrecToC(self, exp, assignTo):
        code = self.argsToC(exp.bindings)
        code += self.toC(exp.bodyExp, assignTo)
        return code

    def isPrimitive(self, funcExp):
        return self.isIBPrimitive(funcExp) or self.isIUPrimitive(funcExp) or self.isSPrimitive(funcExp)

    def isIBPrimitive(self, funcExp):
        return isinstance(funcExp, VarExp) and funcExp.name in self.ibprimitives.keys()

    def isIUPrimitive(self, funcExp):
        return isinstance(funcExp, VarExp) and funcExp.name in self.iuprimitives.keys()

    def isSPrimitive(self, funcExp):
        return isinstance(funcExp, VarExp) and funcExp.name in self.sprimitives.keys()

    """
    Translates the given primitive application into C. The result is passed to the continuation.

    @type exp: an AppExp
    @param exp: the primitive application to translate
    @type assignTo: a VarExp
    @param exp: the variable to assign the result of the continuation to
    """
    def primToC(self, exp, assignTo):
        if self.isIBPrimitive(exp.funcExp):
            setvar = self.setIntVar
            primFormat = self.ibprimFormat.format('{0}', '{1}', '{2}', op=self.ibprimitives[exp.funcExp.name])
            nary = 2
        elif self.isIUPrimitive(exp.funcExp):
            setvar = self.setIntVar
            primFormat = self.iuprimFormat.format('{0}', '{1}', op=self.iuprimitives[exp.funcExp.name])
            nary = 1
        else:
            setvar = self.sprimrts[exp.funcExp.name]
            primFormat = self.sprimitives[exp.funcExp.name]
            nary = 2

        syms = [gensym('_') for _ in range(nary + 1)]
        code = self.argsToC(syms[:nary], exp.argExps[:-1])
        code += self.declareVar(syms[-1])
        setvar(syms[-1])
        code += primFormat.format(syms[-1].name, *[s.name for s in syms[:nary]])
        cont = AppExp(exp.argExps[-1], syms[-1])
        return code + self.toC(cont, assignTo)

    """
    Set a variable to int.

    @type var: a VarExp
    @param var: the variable to set
    """
    def setIntVar(self, var):
        self.ivars.add(var)
        self.svars -= set([var])

    """
    Set a variable to string.

    @type var: a VarExp
    @param var: the variable to set
    """
    def setStrVar(self, var):
        self.svars.add(var)
        self.ivars -= set([var])

    """
    For each tuple in the list translate the argument and assign to respective variable.

    @type args: a list of pairs with a VarExp and an expressions each
    @param vars: the arguments to translate
    """
    def argsToC(self, args):
        code = ''
        for (var,arg) in args:
            code += self.toC(arg, var)
        return code


    """
    Declare a variable if it hasn't been declared yet

    @type var: a VarExp
    @param var: the variable to declare
    """
    def declareVar(self, var):
        self.declareCode += 'schemetype {0};\n'.format(var) if var not in self.ivars | self.svars else ''
        self.ivars.add(var)

    """
    Translates the given if expression into C such that the result of the
    computation will be assigned to the specified variable.

    @type exp: an IfExp
    @param exp: the expression to translate
    @type assignTo: a VarExp
    @param exp: the variable to assign the result to
    """
    def ifToC(self, exp, assignTo):
        self.declareVar(assignTo)
        tmp = '.intVal' if isinstance(exp.condExp, VarExp) else ''
        code = ('if ({0}' + tmp + ')\n{{{1}}}\nelse\n{{{2}}}\n').format(self.toC(exp.condExp, None),
                                                            self.toC(exp.thenExp, assignTo),
                                                            self.toC(exp.elseExp, assignTo))
        return code

################################################################################
## Main
################################################################################

if __name__ == '__main__':
    #~ exp = AppExp(LamExp([VarExp('g'), VarExp('h')], VarExp('g')),
                 #~ BoolExp(True),
                 #~ BoolExp(False))

    exp = IfExp(IfExp(BoolExp(True), BoolExp(False), BoolExp(True)), StrExp("bla"), StrExp("blubb"))
    #~ exp = AppExp(VarExp('+'), NumExp(1), NumExp(2))
    #~ exp = AppExp(VarExp('string-append'), StrExp("bla"), StrExp("blubb"))
    #~ exp = AppExp(VarExp('+'), AppExp(LamExp([VarExp('g'), VarExp('h')], VarExp('g')), NumExp(3), NumExp(4)), NumExp(2))

    gen = CodeGenerator()
    cpsexp = T_c(exp, gen.retExp)
    #~ print(exp)
    #~ print(cpsexp)
    print(gen.code_gen(cpsexp))<|MERGE_RESOLUTION|>--- conflicted
+++ resolved
@@ -48,7 +48,6 @@
     @param exp: the expression to translate
     """
     def code_gen(self, exp):
-        nvars = 10
         preamble = dedent('''\
             #include<stdio.h>
             #include<string.h>
@@ -61,17 +60,8 @@
             } schemetype;
             main()
             {
-<<<<<<< HEAD
-              void * cont = &&entry; // special jump to program entry
-              schemetype args[{0}];
-              goto *cont;
-              '''.format(nvars))
-
-=======
             schemetype _args[10];
             ''')
-        
->>>>>>> 5e1e7c10
         code = self.toC(exp, self.rv)
         return preamble + self.declareCode + code + "\n}\n"
 
@@ -207,25 +197,20 @@
         code = '{0}.label = &&{1};\n'.format(assignTo.name, label)
 
         sym = gensym('lr_').name
-<<<<<<< HEAD
-        code = 'goto {0};\n'.format(sym)
-
-=======
         code += 'goto {0};\n'.format(sym)
         code += '{0}:\n'.format(label)
->>>>>>> 5e1e7c10
         #~ self.lambdaBindings[assignTo] = (label, exp.vars)
         for i, var in enumerate(exp.vars):
             self.declareVar(var)
             code += self.toC(self.argVars[i], var)
-        
+
         if exp.bodyExp == self.rv:
             code += self.printReturn()
         else:
             code += self.toC(exp.bodyExp, self.tmpvar)
         code += '{0}:\n'.format(sym)
         return code
-    
+
     def printReturn(self):
         #~ if self.rvtype is 0:
             #~ formStr = '%i'
