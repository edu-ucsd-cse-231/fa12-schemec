
from sys import stderr
from textwrap import dedent

from schemec.cps import T_c
from schemec.types import *

class CodeGenerator():
    """ The code generator
    """
    def __init__(self):
        self.lambdaBindings = {}
        self.rv = VarExp('returnValue')
        self.rvtype = 0
        self.ivars = set()
        self.svars = set()
        self.fvars = set()
        self.ibprimitives = {
            '+': '+',
            '-': '-',
            '*': '*',
            '=': '=='
            }
        self.ibprimFormat = '{0}.intVal = {1}.intVal {op} {2}.intVal;\n'
        self.iuprimitives = {
            'zero?': '== 0'
            }
        self.iuprimFormat = '{0}.intVal = {1}.intVal {op};\n'
        self.tmpvar = gensym('_')
        self.sprimitives = {
            'string-append': dedent('''\
                strcat({0}.strVal, {1}.strVal);
                strcat({0}.strVal, {2}.strVal);
                '''),
            'string=?': '{0}.intVal = 1 - abs(strcmp({1}.strVal,{2}.strVal));\n'
            }
        self.sprimrts = {
            'string-append': self.setStrVar,
            'string=?': self.setIntVar
            }
        self.retExp = LamExp([self.rv], self.rv)
        self.declareCode = ''

    """
    Translates the given CPS expression into C
    @type exp: a CPS expression
    @param exp: the expression to translate
    """
    def code_gen(self, exp):
<<<<<<< HEAD
        nvars = 10
        code = dedent('''\
=======
        preamble = dedent('''\
>>>>>>> 9ac285fc
            #include<stdio.h>
            #include<string.h>
            #define True 1
            #define False 0
            typedef struct {
              int intVal;
              char strVal[256];
<<<<<<< HEAD
              void * contVal;
            } schemetype;
            main()
            {
              void * cont = &&entry; // special jump to program entry
              schemetype args[{0}];
              goto *cont;
              '''.format(nvars))
        code += self.toC(exp, self.rv)
        return code + '\n}\n'

    """
    Collects all functions in the AST and produces info about them
    @type exp: a CPS expression
    @param exp: the expression to collect function info from
    """
    def collect_lambdas(self, exp):
        acc = []
        if isinstance(exp, IfExp):
            acc.extend(self.collect_lambdas(exp.condExp))
            acc.extend(self.collect_lambdas(exp.thenExp))
            acc.extend(self.collect_lambdas(exp.elseExp))
        elif isinstance(exp, AppExp):
            acc.extend(self.collect_lambdas(exp.funcExp))
            for exp_ in exp.argExps:
                acc.extend(self.collect_lambdas(exp_))
        elif isinstance(exp, LamExp):
            acc.append(exp)
            acc.extend(self.collect_lambdas(exp.bodyExp))
        elif isinstance(exp, AtomicExp):
            pass
        elif isinstance(exp, LetRecExp):
            for exp1, exp2 in exp.bindings:
                acc.extend(self.collect_lambdas(exp1))
                acc.extend(self.collect_lambdas(exp2))
            acc.extend(self.collect_lambdas(exp.bodyExp))
        else:
            raise RuntimeError('unimplemented expression type: {0}'.format(str(type(exp))))
        return acc
=======
              void * label;
            } schemetype;
            main()
            {
            ''')
        
        code = self.toC(exp, self.rv)
        return preamble + self.declareCode + code + "\n}\n"
>>>>>>> 9ac285fc

    """
    Translates the given CPS expression into C such that the result of the
    computation will be assigned to the specified variable.

    @type exp: a CPS expression
    @param exp: the expression to translate
    @type assignTo: a VarExp
    @param exp: the variable to assign the result to
    """
    def toC(self, exp, assignTo):
        if isinstance(exp, IfExp):
            return self.ifToC(exp, assignTo)
        elif isinstance(exp, AppExp):
            return self.appToC(exp, assignTo)
        elif isinstance(exp, LamExp):
            return self.lamToC(exp, assignTo)
        elif isinstance(exp, AtomicExp):
            return self.atmToC(exp, assignTo)
        elif isinstance(exp, LetRecExp):
            return self.letrecToC(exp, assignTo)
        else:
            raise RuntimeError('unimplemented expression type: {0}'.format(str(type(exp))))

    """
    Translates the given atomic expression into C such that the result of the
    computation will be assigned to the specified variable. Careful: do not use
    with lambda expressions!

    @type exp: an AtomicExp (except LamExp)
    @param exp: the expression to translate
    @type assignTo: a VarExp
    @param exp: the variable to assign the result to
    """
    def atmToC(self, exp, assignTo):
        val = exp.val if isinstance(exp, BoolExp) else exp
        if assignTo is None:
            return str(val)
        else:
            self.declareVar(assignTo)
            if isinstance(exp, StrExp) or self.isStrVar(exp):
                self.setStrVar(assignTo)
                return self.setStr(assignTo, val)
            else:
                self.setIntVar(assignTo)
                if assignTo in self.svars:
                    self.svars.remove(assignTo)
                return self.setInt(assignTo, val)

    def isStrVar(self, exp):
        return isinstance(exp, VarExp) and exp in self.svars

    """
    Assign a value (int, bool, int variable) to an integer variable.

    @type var: a VarExp
    @param var: the variable
    @type val: an AtomicExp
    @param val: the value to assign
    """
    def setInt(self, var, val):
        if var is self.rv:
            self.rvtype = 0
        end = '.intVal' if isinstance(val, VarExp) else ''
        return ('{0}.intVal = {1}' + end + ';\n').format(var, val)

    """
    Assign a value (string, string variable) to a string variable.

    @type var: a VarExp
    @param var: the variable
    @type val: an AtomicExp
    @param val: the value to assign
    """
    def setStr(self, var, val):
        if var is self.rv:
            self.rvtype = 1
        end = '.strVal' if isinstance(val, VarExp) else ''
        return 'strcpy({0}.strVal,{1}{2});\n'.format(var, val, end)

    """
    Translates the body of a given lambda expression into C such
    that the result of the computation will be assigned to the specified
    variable.

    @type exp: a LamExp
    @param exp: the expression to translate
    @type assignTo: a VarExp
    @param exp: the variable to assign the result to
    """
    def lamToC(self, exp, assignTo):
<<<<<<< HEAD
        if exp.bodyExp == self.rv:
            if self.rvtype is 0:
                formStr = '%i'
                typeStr = 'intVal'
            else:
                formStr = '%s'
                typeStr = 'strVal'
            return dedent(r'''\
                printf("{0}\n", {1}.{2});
                return 0;
                '''.format(formStr, self.rv, typeStr))
        return self.toC(exp.bodyExp, assignTo)
=======
        label = gensym('lrb_').name
        code = '{0}.label = &&{1};\n'.format(assignTo.name, label)
        
        sym = gensym('lr_').name
        code = 'goto {0};\n'.format(sym)
        
        #~ self.lambdaBindings[assignTo] = (label, exp.vars)
        code += dedent('''\
                {0}:
                {1}
                ''').format(label, self.toC(exp.bodyExp, self.tmpvar))
        code += '{0}:\n'.format(sym)
        return code
>>>>>>> 9ac285fc

    """
    Translates the given application expression into C such that the result of the
    computation will be assigned to the specified variable.

    @type exp: an AppExp
    @param exp: the expression to translate
    @type assignTo: a VarExp
    @param exp: the variable to assign the result to
    """
    def appToC(self, exp, assignTo):
        if self.isPrimitive(exp.funcExp):
            return self.primToC(exp, assignTo)
        elif isinstance(exp.funcExp, VarExp):
            # TODO: pass vars in an array
            return self.argsToC(zip(vars, exp.argExps)) + dedent('''\
                    goto * {0}.label;
                    ''').format(VarExp.name)
            #~ funcExp = self.lambdaBindings[exp.funcExp]
        elif isinstance(exp.funcExp, LamExp):
            code = self.argsToC(zip(exp.funcExp.vars, exp.argExps))
            if exp.funcExp.bodyExp == self.rv:
                if self.rvtype is 0:
                    formStr = '%i'
                    typeStr = 'intVal'
                else:
                    formStr = '%s'
                    typeStr = 'strVal'
                return code + ('printf(\"' + formStr + '\\n\", {0}.' + typeStr + ');\nreturn 0;\n').format(self.rv)
            else:
                return code + self.toC(exp.funcExp.bodyExp, assignTo)
        else:
            raise RuntimeError('this should not happen. trying to apply {0} of type {1}'.format(exp, type(exp)))

    def letrecToC(self, exp, assignTo):
        code = self.argsToC(exp.bindings)
        code += self.toC(exp.bodyExp, assignTo)
        return code

    def isPrimitive(self, funcExp):
        return self.isIBPrimitive(funcExp) or self.isIUPrimitive(funcExp) or self.isSPrimitive(funcExp)

    def isIBPrimitive(self, funcExp):
        return isinstance(funcExp, VarExp) and funcExp.name in self.ibprimitives.keys()

    def isIUPrimitive(self, funcExp):
        return isinstance(funcExp, VarExp) and funcExp.name in self.iuprimitives.keys()

    def isSPrimitive(self, funcExp):
        return isinstance(funcExp, VarExp) and funcExp.name in self.sprimitives.keys()

    """
    Translates the given primitive application into C. The result is passed to the continuation.

    @type exp: an AppExp
    @param exp: the primitive application to translate
    @type assignTo: a VarExp
    @param exp: the variable to assign the result of the continuation to
    """
    def primToC(self, exp, assignTo):
        if self.isIBPrimitive(exp.funcExp):
            setvar = self.setIntVar
            primFormat = self.ibprimFormat.format('{0}', '{1}', '{2}', op=self.ibprimitives[exp.funcExp.name])
            nary = 2
        elif self.isIUPrimitive(exp.funcExp):
            setvar = self.setIntVar
            primFormat = self.iuprimFormat.format('{0}', '{1}', op=self.iuprimitives[exp.funcExp.name])
            nary = 1
        else:
            setvar = self.sprimrts[exp.funcExp.name]
            primFormat = self.sprimitives[exp.funcExp.name]
<<<<<<< HEAD
            nary = 2

        syms = [gensym('_') for _ in range(nary + 1)]
        code = self.argsToC(syms[:nary], exp.argExps[:-1])
        code += self.declareVar(syms[-1])
        setvar(syms[-1])
        code += primFormat.format(syms[-1].name, *[s.name for s in syms[:nary]])
        cont = AppExp(exp.argExps[-1], syms[-1])
=======

        a, b, c = [gensym('_') for i in range(3)]
        code = self.argsToC(zip([a,b], exp.argExps[:-1]))
        self.declareVar(c)
        setvar(c)
        code += primFormat.format(c.name, a.name, b.name)
        cont = AppExp(exp.argExps[-1],c)
>>>>>>> 9ac285fc
        return code + self.toC(cont, assignTo)

    """
    Set a variable to int.

    @type var: a VarExp
    @param var: the variable to set
    """
    def setIntVar(self, var):
        self.ivars.add(var)
        self.svars -= set([var])

    """
    Set a variable to string.

    @type var: a VarExp
    @param var: the variable to set
    """
    def setStrVar(self, var):
        self.svars.add(var)
        self.ivars -= set([var])

    """
    For each tuple in the list translate the argument and assign to respective variable.

    @type args: a list of pairs with a VarExp and an expressions each
    @param vars: the arguments to translate
    """
    def argsToC(self, args):
        code = ''
        for (var,arg) in args:
            code += self.toC(arg, var)
        return code
        

    """
    Declare a variable if it hasn't been declared yet

    @type var: a VarExp
    @param var: the variable to declare
    """
    def declareVar(self, var):
        self.declareCode += 'schemetype {0};\n'.format(var) if var not in self.ivars | self.svars else ''
        self.ivars.add(var)

    """
    Translates the given if expression into C such that the result of the
    computation will be assigned to the specified variable.

    @type exp: an IfExp
    @param exp: the expression to translate
    @type assignTo: a VarExp
    @param exp: the variable to assign the result to
    """
    def ifToC(self, exp, assignTo):
        self.declareVar(assignTo)
        code = 'if ({0})\n{{{1}}}\nelse\n{{{2}}}\n'.format(self.toC(exp.condExp, None),
                                                            self.toC(exp.thenExp, assignTo),
                                                            self.toC(exp.elseExp, assignTo))
        return code

################################################################################
## Main
################################################################################

if __name__ == '__main__':
    #~ exp = AppExp(LamExp([VarExp('g'), VarExp('h')], VarExp('g')),
                 #~ BoolExp(True),
                 #~ BoolExp(False))

    #~ exp = IfExp(IfExp(BoolExp(True), BoolExp(False), BoolExp(True)), StrExp("bla"), StrExp("blubb"))
    #~ exp = AppExp(VarExp('+'), NumExp(1), NumExp(2))
    exp = AppExp(VarExp('string-append'), StrExp("bla"), StrExp("blubb"))
    #~ exp = AppExp(VarExp('+'), AppExp(LamExp([VarExp('g'), VarExp('h')], VarExp('g')), NumExp(3), NumExp(4)), NumExp(2))

    gen = CodeGenerator()
    cpsexp = T_c(exp, gen.retExp)
    #~ print(exp)
    #~ print(cpsexp)
    print(gen.code_gen(cpsexp))<|MERGE_RESOLUTION|>--- conflicted
+++ resolved
@@ -1,5 +1,4 @@
 
-from sys import stderr
 from textwrap import dedent
 
 from schemec.cps import T_c
@@ -47,12 +46,8 @@
     @param exp: the expression to translate
     """
     def code_gen(self, exp):
-<<<<<<< HEAD
         nvars = 10
-        code = dedent('''\
-=======
         preamble = dedent('''\
->>>>>>> 9ac285fc
             #include<stdio.h>
             #include<string.h>
             #define True 1
@@ -60,7 +55,6 @@
             typedef struct {
               int intVal;
               char strVal[256];
-<<<<<<< HEAD
               void * contVal;
             } schemetype;
             main()
@@ -69,8 +63,9 @@
               schemetype args[{0}];
               goto *cont;
               '''.format(nvars))
-        code += self.toC(exp, self.rv)
-        return code + '\n}\n'
+
+        code = self.toC(exp, self.rv)
+        return preamble + self.declareCode + code + "\n}\n"
 
     """
     Collects all functions in the AST and produces info about them
@@ -100,16 +95,6 @@
         else:
             raise RuntimeError('unimplemented expression type: {0}'.format(str(type(exp))))
         return acc
-=======
-              void * label;
-            } schemetype;
-            main()
-            {
-            ''')
-        
-        code = self.toC(exp, self.rv)
-        return preamble + self.declareCode + code + "\n}\n"
->>>>>>> 9ac285fc
 
     """
     Translates the given CPS expression into C such that the result of the
@@ -201,26 +186,12 @@
     @param exp: the variable to assign the result to
     """
     def lamToC(self, exp, assignTo):
-<<<<<<< HEAD
-        if exp.bodyExp == self.rv:
-            if self.rvtype is 0:
-                formStr = '%i'
-                typeStr = 'intVal'
-            else:
-                formStr = '%s'
-                typeStr = 'strVal'
-            return dedent(r'''\
-                printf("{0}\n", {1}.{2});
-                return 0;
-                '''.format(formStr, self.rv, typeStr))
-        return self.toC(exp.bodyExp, assignTo)
-=======
         label = gensym('lrb_').name
         code = '{0}.label = &&{1};\n'.format(assignTo.name, label)
-        
+
         sym = gensym('lr_').name
         code = 'goto {0};\n'.format(sym)
-        
+
         #~ self.lambdaBindings[assignTo] = (label, exp.vars)
         code += dedent('''\
                 {0}:
@@ -228,7 +199,6 @@
                 ''').format(label, self.toC(exp.bodyExp, self.tmpvar))
         code += '{0}:\n'.format(sym)
         return code
->>>>>>> 9ac285fc
 
     """
     Translates the given application expression into C such that the result of the
@@ -300,7 +270,6 @@
         else:
             setvar = self.sprimrts[exp.funcExp.name]
             primFormat = self.sprimitives[exp.funcExp.name]
-<<<<<<< HEAD
             nary = 2
 
         syms = [gensym('_') for _ in range(nary + 1)]
@@ -309,15 +278,6 @@
         setvar(syms[-1])
         code += primFormat.format(syms[-1].name, *[s.name for s in syms[:nary]])
         cont = AppExp(exp.argExps[-1], syms[-1])
-=======
-
-        a, b, c = [gensym('_') for i in range(3)]
-        code = self.argsToC(zip([a,b], exp.argExps[:-1]))
-        self.declareVar(c)
-        setvar(c)
-        code += primFormat.format(c.name, a.name, b.name)
-        cont = AppExp(exp.argExps[-1],c)
->>>>>>> 9ac285fc
         return code + self.toC(cont, assignTo)
 
     """
@@ -351,7 +311,7 @@
         for (var,arg) in args:
             code += self.toC(arg, var)
         return code
-        
+
 
     """
     Declare a variable if it hasn't been declared yet
