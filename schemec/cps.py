
from types import *

################################################################################
## Conversion to CPS
################################################################################

class GenSym:
    n = 1
    def __call__(self, sym):
        sym += str(self.n)
        self.n += 1
        return VarExp(sym)
gensym = GenSym()

def T_k(exp, k):
    """Transform an expression into CPS with a continuation lifted into the host
    language.

    @type exp: A Scheme expression
    @param exp: The expression to transform
    @type k: A *Python* function from SchemeExp -> SchemeExp
    @param k: The continuation to apply
    """
    if isinstance(exp, AtomicExp):
        return k(M(exp))
    elif isinstance(exp, AppExp):
        _rv = gensym('$rv')
        cont = LamExp([_rv], k(_rv))
        return T_c(exp, cont)
    elif isinstance(exp, IfExp):
        ce = exp.condExp
        te = exp.thenExp
        ee = exp.elseExp
        return T_k(ce, lambda _ce: IfExp(_ce, T_k(te, k), T_k(ee, k)))
    elif isinstance(exp, LetRecExp):
        ve = exp.varExp
        fe = exp.funcExp
        be = exp.bodyExp
        return LetRecExp(ve, M(fe), T_k(be, k))
    elif isinstance(exp, BeginExp):
        es = exp.exps
        if len(es) == 1:
            return T_k(es[0], k)
        else:
            return T_k(es[0], lambda _: T_k(BeginExp(*es[1:]), k))
    elif isinstance(exp, SetExp):
        ve = exp.varExp
        ee = exp.exp
        return T_k(ee, lambda _ee: SetThenExp(ve, _ee, k(void)))
    else:
        raise TypeError(exp)

def T_c(exp, c):
    """Transform an expression into CPS.

    @type exp: A Scheme expression
    @param exp: The expression to transform
    @type c: LamExp
    @param c: The continuation to apply
    """
    if isinstance(exp, AtomicExp):
        return AppExp(c, M(exp))
    elif isinstance(exp, AppExp):
        f = exp.funcExp
        es = exp.argExps
        return T_k(f, lambda _f:
                   Tx_k(es, lambda _es:
                        AppExp(_f, *(_es + [c]))))
    elif isinstance(exp, IfExp):
        ce = exp.condExp
        te = exp.thenExp
        ee = exp.elseExp
        _k = gensym('$k')
        return AppExp(LamExp([_k], T_k(ce, lambda _ce:
                                       IfExp(_ce, T_c(te, _k), T_c(ee, _k)))),
                             c)
    elif isinstance(exp, LetRecExp):
        vfes = exp.varFuncExps
        be = exp.bodyExp
<<<<<<< HEAD
        return LetRecExp([ve, M(fe) for ve, fe in vfes], T_c(be, c))
=======
        return LetRecExp(ve, M(fe), T_c(be, c))
    elif isinstance(exp, BeginExp):
        es = exp.exps
        if len(es) == 1:
            return T_c(es[0], c)
        else:
            return T_k(es[0], lambda _: T_c(BeginExp(*es[1:]), c))
    elif isinstance(exp, SetExp):
        ve = exp.varExp
        ee = exp.exp
        return T_k(ee, lambda _ee: SetThenExp(ve, _ee, AppExp(c, void)))
>>>>>>> d4d4ed3d
    else:
        raise TypeError(exp)

def Tx_k(exps, k):
    """Transform a list of expressions into CPS.

    @type exps: A List of SchemeExps
    @type k: A *Python* function from SchemeExp -> SchemeExp
    """
    if len(exps) == 0:
        return k([])
    else:
        return T_k(exps[0],
                   lambda hd: Tx_k(exps[1:],
                                   lambda tl: k([hd] + tl)))

def M(exp):
    """Transform an AtomicExp into CPS.

    @type exp: AtomicExp
    """
    if isinstance(exp, LamExp):
        vars = exp.vars
        body = exp.bodyExp
        _k = gensym('$k')
        return LamExp(vars + [_k],
                      T_c(body, _k))
    elif isinstance(exp, AtomicExp):
        return exp
    else:
        raise TypeError(exp)


################################################################################
## Main
################################################################################

if __name__ == '__main__':
    exp = AppExp(LamExp([VarExp('g'), VarExp('h')], VarExp('g')),
                 BoolExp(True),
                 BoolExp(False))
    print(exp)
    print(T_c(exp, VarExp('halt')))

    exp = IfExp(IfExp(BoolExp(True), BoolExp(False), BoolExp(True)), NumExp(1), NumExp(0))
    print(exp)
    print(T_c(exp, VarExp('halt')))

    exp = LetRecExp([[VarExp('fact'), LamExp([VarExp('x')],
                                           IfExp(AppExp(VarExp('='),
                                                        VarExp('x'),
                                                        NumExp(0)),
                                                 NumExp(1),
                                                 AppExp(VarExp('*'),
                                                        VarExp('x'),
                                                        AppExp(VarExp('fact'),
                                                               AppExp(VarExp('-'),
                                                                      VarExp('x'),
                                                                      NumExp(1))))))]],
                    AppExp(VarExp('fact'), NumExp(5)))
    print(exp)
    print(T_c(exp, VarExp('halt')))

    exp = BeginExp(SetExp(VarExp('x'), NumExp(1)),
                   VarExp('x'))
    print(exp)
    print(T_k(exp, lambda x: AppExp(VarExp('halt'), x)))
    # print(T_c(exp, VarExp('halt')))<|MERGE_RESOLUTION|>--- conflicted
+++ resolved
@@ -1,5 +1,11 @@
 
 from types import *
+
+__all__ = ['T_c', 'halt']
+
+
+halt = VarExp('halt')
+
 
 ################################################################################
 ## Conversion to CPS
@@ -34,10 +40,9 @@
         ee = exp.elseExp
         return T_k(ce, lambda _ce: IfExp(_ce, T_k(te, k), T_k(ee, k)))
     elif isinstance(exp, LetRecExp):
-        ve = exp.varExp
-        fe = exp.funcExp
+        vfes = exp.varFuncExps
         be = exp.bodyExp
-        return LetRecExp(ve, M(fe), T_k(be, k))
+        return LetRecExp([[ve, M(fe)] for ve, fe in vfes], T_k(be, k))
     elif isinstance(exp, BeginExp):
         es = exp.exps
         if len(es) == 1:
@@ -78,10 +83,7 @@
     elif isinstance(exp, LetRecExp):
         vfes = exp.varFuncExps
         be = exp.bodyExp
-<<<<<<< HEAD
-        return LetRecExp([ve, M(fe) for ve, fe in vfes], T_c(be, c))
-=======
-        return LetRecExp(ve, M(fe), T_c(be, c))
+        return LetRecExp([[ve, M(fe)] for ve, fe in vfes], T_c(be, c))
     elif isinstance(exp, BeginExp):
         es = exp.exps
         if len(es) == 1:
@@ -92,7 +94,6 @@
         ve = exp.varExp
         ee = exp.exp
         return T_k(ee, lambda _ee: SetThenExp(ve, _ee, AppExp(c, void)))
->>>>>>> d4d4ed3d
     else:
         raise TypeError(exp)
 
