from types import *

__all__ = ['T_c', 'halt']


halt = VarExp('halt')


################################################################################
## Conversion to CPS
################################################################################

class GenSym:
    n = 1
    def __call__(self, sym):
        sym += str(self.n)
        self.n += 1
        return VarExp(sym)
gensym = GenSym()

def T_k(exp, k):
    """Transform an expression into CPS with a continuation lifted into the host
    language.

    @type exp: A Scheme expression
    @param exp: The expression to transform
    @type k: A *Python* function from SchemeExp -> SchemeExp
    @param k: The continuation to apply
    """
    if isinstance(exp, AtomicExp):
        return k(M(exp))
    elif isinstance(exp, AppExp):
        _rv = gensym('$rv')
        cont = LamExp([_rv], k(_rv))
        return T_c(exp, cont)
    elif isinstance(exp, IfExp):
        ce = exp.condExp
        te = exp.thenExp
        ee = exp.elseExp
        return T_k(ce, lambda _ce: IfExp(_ce, T_k(te, k), T_k(ee, k)))
    elif isinstance(exp, LetRecExp):
<<<<<<< HEAD
        vfes = exp.varFuncExps
        be = exp.bodyExp
        return LetRecExp([[ve, M(fe)] for ve, fe in vfes], T_k(be, k))
=======
        bs = exp.bindings
        be = exp.bodyExp
        return LetRecExp([(ve, M(fe)) for ve, fe in bs], T_k(be, k))
>>>>>>> 7318a4ee
    elif isinstance(exp, BeginExp):
        es = exp.exps
        if len(es) == 1:
            return T_k(es[0], k)
        else:
            return T_k(es[0], lambda _: T_k(BeginExp(*es[1:]), k))
    elif isinstance(exp, SetExp):
        ve = exp.varExp
        ee = exp.exp
        return T_k(ee, lambda _ee: SetThenExp(ve, _ee, k(void)))
    else:
        raise TypeError(exp)

def T_c(exp, c):
    """Transform an expression into CPS.

    @type exp: A Scheme expression
    @param exp: The expression to transform
    @type c: LamExp
    @param c: The continuation to apply
    """
    if isinstance(exp, AtomicExp):
        return AppExp(c, M(exp))
    elif isinstance(exp, AppExp):
        f = exp.funcExp
        es = exp.argExps
        return T_k(f, lambda _f:
                   Tx_k(es, lambda _es:
                        AppExp(_f, *(_es + [c]))))
    elif isinstance(exp, IfExp):
        ce = exp.condExp
        te = exp.thenExp
        ee = exp.elseExp
        _k = gensym('$k')
        return AppExp(LamExp([_k], T_k(ce, lambda _ce:
                                       IfExp(_ce, T_c(te, _k), T_c(ee, _k)))),
                             c)
    elif isinstance(exp, LetRecExp):
<<<<<<< HEAD
        vfes = exp.varFuncExps
        be = exp.bodyExp
        return LetRecExp([[ve, M(fe)] for ve, fe in vfes], T_c(be, c))
=======
        bs = exp.bindings
        be = exp.bodyExp
        return LetRecExp([(ve, M(fe)) for ve, fe in bs], T_c(be, c))
>>>>>>> 7318a4ee
    elif isinstance(exp, BeginExp):
        es = exp.exps
        if len(es) == 1:
            return T_c(es[0], c)
        else:
            return T_k(es[0], lambda _: T_c(BeginExp(*es[1:]), c))
    elif isinstance(exp, SetExp):
        ve = exp.varExp
        ee = exp.exp
        return T_k(ee, lambda _ee: SetThenExp(ve, _ee, AppExp(c, void)))
    else:
        raise TypeError(exp)

def Tx_k(exps, k):
    """Transform a list of expressions into CPS.

    @type exps: A List of SchemeExps
    @type k: A *Python* function from SchemeExp -> SchemeExp
    """
    if len(exps) == 0:
        return k([])
    else:
        return T_k(exps[0],
                   lambda hd: Tx_k(exps[1:],
                                   lambda tl: k([hd] + tl)))

def M(exp):
    """Transform an AtomicExp into CPS.

    @type exp: AtomicExp
    """
    if isinstance(exp, LamExp):
        vars = exp.vars
        body = exp.bodyExp
        _k = gensym('$k')
        return LamExp(vars + [_k],
                      T_c(body, _k))
    elif isinstance(exp, AtomicExp):
        return exp
    else:
        raise TypeError(exp)


################################################################################
## Main
################################################################################

if __name__ == '__main__':
    exp = AppExp(LamExp([VarExp('g'), VarExp('h')], VarExp('g')),
                 BoolExp(True),
                 BoolExp(False))
    print(exp)
    print(T_c(exp, VarExp('halt')))

    exp = IfExp(IfExp(BoolExp(True),
                      BoolExp(False),
                      BoolExp(True)),
                NumExp(1),
                NumExp(0))
    print(exp)
    print(T_c(exp, VarExp('halt')))

<<<<<<< HEAD
    exp = LetRecExp([[VarExp('fact'), LamExp([VarExp('x')],
                                           IfExp(AppExp(VarExp('='),
                                                        VarExp('x'),
                                                        NumExp(0)),
                                                 NumExp(1),
                                                 AppExp(VarExp('*'),
                                                        VarExp('x'),
                                                        AppExp(VarExp('fact'),
                                                               AppExp(VarExp('-'),
                                                                      VarExp('x'),
                                                                      NumExp(1))))))]],
=======
    exp = LetRecExp([(VarExp('fact'),
                      LamExp([VarExp('x')],
                             IfExp(AppExp(VarExp('='),
                                          VarExp('x'),
                                          NumExp(0)),
                                   NumExp(1),
                                   AppExp(VarExp('*'),
                                          VarExp('x'),
                                          AppExp(VarExp('fact'),
                                                 AppExp(VarExp('-'),
                                                        VarExp('x'),
                                                        NumExp(1)))))))],
>>>>>>> 7318a4ee
                    AppExp(VarExp('fact'), NumExp(5)))
    print(exp)
    print(T_c(exp, VarExp('halt')))

    exp = BeginExp(SetExp(VarExp('x'), NumExp(1)),
                   VarExp('x'))
    print(exp)
    print(T_k(exp, lambda x: AppExp(VarExp('halt'), x)))

    exp = LetRecExp([[VarExp('even?'),
                      LamExp([VarExp('n')],
                             IfExp(AppExp(VarExp('zero?'), VarExp('n')),
                                   true,
                                   AppExp(VarExp('odd?'),
                                          AppExp(VarExp('-'),
                                                 VarExp('n'),
                                                 NumExp(1)))))],
                     [VarExp('odd?'),
                      LamExp([VarExp('n')],
                             IfExp(AppExp(VarExp('zero?'), VarExp('n')),
                                   false,
                                   AppExp(VarExp('even?'),
                                          AppExp(VarExp('-'),
                                                 VarExp('n'),
                                                 NumExp(1)))))]],
                    AppExp(VarExp('even?'), NumExp(40)))
    print(exp)
    print(T_c(exp, VarExp('halt')))<|MERGE_RESOLUTION|>--- conflicted
+++ resolved
@@ -39,15 +39,9 @@
         ee = exp.elseExp
         return T_k(ce, lambda _ce: IfExp(_ce, T_k(te, k), T_k(ee, k)))
     elif isinstance(exp, LetRecExp):
-<<<<<<< HEAD
-        vfes = exp.varFuncExps
-        be = exp.bodyExp
-        return LetRecExp([[ve, M(fe)] for ve, fe in vfes], T_k(be, k))
-=======
         bs = exp.bindings
         be = exp.bodyExp
-        return LetRecExp([(ve, M(fe)) for ve, fe in bs], T_k(be, k))
->>>>>>> 7318a4ee
+        return LetRecExp([[ve, M(fe)] for ve, fe in bs], T_k(be, k))
     elif isinstance(exp, BeginExp):
         es = exp.exps
         if len(es) == 1:
@@ -86,15 +80,9 @@
                                        IfExp(_ce, T_c(te, _k), T_c(ee, _k)))),
                              c)
     elif isinstance(exp, LetRecExp):
-<<<<<<< HEAD
-        vfes = exp.varFuncExps
-        be = exp.bodyExp
-        return LetRecExp([[ve, M(fe)] for ve, fe in vfes], T_c(be, c))
-=======
         bs = exp.bindings
         be = exp.bodyExp
-        return LetRecExp([(ve, M(fe)) for ve, fe in bs], T_c(be, c))
->>>>>>> 7318a4ee
+        return LetRecExp([[ve, M(fe)] for ve, fe in bs], T_c(be, c))
     elif isinstance(exp, BeginExp):
         es = exp.exps
         if len(es) == 1:
@@ -157,20 +145,7 @@
     print(exp)
     print(T_c(exp, VarExp('halt')))
 
-<<<<<<< HEAD
-    exp = LetRecExp([[VarExp('fact'), LamExp([VarExp('x')],
-                                           IfExp(AppExp(VarExp('='),
-                                                        VarExp('x'),
-                                                        NumExp(0)),
-                                                 NumExp(1),
-                                                 AppExp(VarExp('*'),
-                                                        VarExp('x'),
-                                                        AppExp(VarExp('fact'),
-                                                               AppExp(VarExp('-'),
-                                                                      VarExp('x'),
-                                                                      NumExp(1))))))]],
-=======
-    exp = LetRecExp([(VarExp('fact'),
+    exp = LetRecExp([[VarExp('fact'),
                       LamExp([VarExp('x')],
                              IfExp(AppExp(VarExp('='),
                                           VarExp('x'),
@@ -181,8 +156,7 @@
                                           AppExp(VarExp('fact'),
                                                  AppExp(VarExp('-'),
                                                         VarExp('x'),
-                                                        NumExp(1)))))))],
->>>>>>> 7318a4ee
+                                                        NumExp(1))))))]],
                     AppExp(VarExp('fact'), NumExp(5)))
     print(exp)
     print(T_c(exp, VarExp('halt')))
