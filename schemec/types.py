--- conflicted
+++ resolved
@@ -1,3 +1,4 @@
+
 from collections import namedtuple
 
 __all__ = [
@@ -41,17 +42,23 @@
     """
     def __init__(self, pos, *args):
         self.pos = pos
-        super(SExp, self).__init__(*args)
+        super(SExp, self).__init__(args)
     def __repr__(self):
         return 'SExp(' + ', '.join(repr(e) for e in self) + ')'
 
+# import here to avoid circular import dependency
+from sexp import pretty
+unkpos = Pos(-1, -1)
 
 ################################################################################
 ## Scheme Expressions
 ################################################################################
 
 ## Atomic Expressions
-class AtomicExp: pass
+class AtomicExp:
+    def toSExp(self):
+        tok = Token(unkpos, repr(self))
+        return tok
 
 class VarExp(AtomicExp):
     """A variable.
@@ -88,6 +95,7 @@
 
     def __repr__(self):
         return "#t" if self.val else "#f"
+
 # these may be useful synonyms
 true = BoolExp(True)
 false = BoolExp(False)
@@ -95,7 +103,11 @@
 class VoidExp(AtomicExp):
     """void/nil/etc..."""
     def __repr__(self):
-        return '(void)'
+        return pretty(self.toSExp())
+    def toSExp(self):
+        sexp = SExp(unkpos, Token(unkpos, 'void'))
+        return sexp
+
 void = VoidExp()
 
 class StrExp(AtomicExp):
@@ -125,8 +137,15 @@
         self.bodyExp = bodyExp
 
     def __repr__(self):
-        return '(lambda ({0}) {1})'.format(' '.join(map(str, self.vars)),
-                                           self.bodyExp)
+        return pretty(self.toSExp())
+
+    def toSExp(self):
+        sexp = SExp(unkpos,
+            Token(unkpos, 'lambda'),
+            SExp(unkpos, *[e.toSExp() for e in self.vars]),
+            self.bodyExp.toSExp()
+            )
+        return sexp
 
 ## More complex expressions
 class AppExp:
@@ -142,14 +161,20 @@
         self.argExps = argExps
 
     def __repr__(self):
-        return '({0} {1})'.format(self.funcExp,
-                                  ' '.join(map(repr, self.argExps)))
+        return pretty(self.toSExp())
 
     def tolist(self):
         lst = [self.funcExp]
         lst.extend(self.argExps)
         return lst
 
+    def toSExp(self):
+        sexp = SExp(unkpos,
+            self.funcExp.toSExp(),
+            *[e.toSExp() for e in self.argExps]
+            )
+        return sexp
+
 class IfExp:
     """An if expression.
 
@@ -161,8 +186,16 @@
         self.elseExp = elseExp
 
     def __repr__(self):
-        return '(if {0} {1} {2})'.format(self.condExp, self.thenExp,
-                                         self.elseExp)
+        return pretty(self.toSExp())
+
+    def toSExp(self):
+        sexp = SExp(unkpos,
+            Token(unkpos, 'if'),
+            self.condExp.toSExp(),
+            self.thenExp.toSExp(),
+            self.elseExp.toSExp()
+            )
+        return sexp
 
 class LetRecExp:
     """A letrec expression.
@@ -184,12 +217,20 @@
         self.bodyExp = bodyExp
 
     def __repr__(self):
-<<<<<<< HEAD
-        return '(letrec ({0}) {1})'.format(' '.join('({0} {1})'.format(v, f) for v, f in self.varFuncExps),
-                                                 self.bodyExp)
-=======
-        return '(letrec (({0} {1})) {2})'.format(self.varExp, self.funcExp,
-                                                 self.bodyExp)
+        return pretty(self.toSExp())
+
+    def toSExp(self):
+        sexp = SExp(unkpos,
+            Token(unkpos, 'letrec'),
+            SExp(unkpos, *[
+                SExp(unkpos,
+                    v.toSExp(),
+                    f.toSExp()
+                    ) for v, f in self.varFuncExps
+                ]),
+            self.bodyExp.toSExp()
+            )
+        return sexp
 
 class BeginExp:
     """A begin expression.
@@ -201,7 +242,14 @@
         self.exps = exps
 
     def __repr__(self):
-        return '(begin {0})'.format(' '.join(map(str, self.exps)))
+        return pretty(self.toSExp())
+
+    def toSExp(self):
+        sexp = SExp(unkpos,
+            Token(unkpos, 'begin'),
+            SExp(unkpos, *[e.toSExp() for e in self.exps])
+            )
+        return sexp
 
 class SetExp:
     """A set! expression.
@@ -216,7 +264,15 @@
         self.exp = exp
 
     def __repr__(self):
-        return '(set! {0} {1})'.format(self.varExp, self.exp)
+        return pretty(self.toSExp())
+
+    def toSExp(self):
+        sexp = SExp(unkpos,
+            Token(unkpos, 'set!'),
+            self.varExp.toSExp(),
+            self.exp.toSExp()
+            )
+        return sexp
 
 class SetThenExp:
     """A set-then! expression.
@@ -234,6 +290,13 @@
         self.thenExp = thenExp
 
     def __repr__(self):
-        return '(set-then! {0} {1} {2})'.format(self.varExp, self.exp,
-                                                self.thenExp)
->>>>>>> d4d4ed3d
+        pretty(self.toSExp())
+
+    def toSExp(self):
+        sexp = SExp(unkpos,
+            Token(unkpos, 'set-then!'),
+            self.varExp.toSExp(),
+            self.exp.toSExp(),
+            self.thenExp.toSExp()
+            )
+        return sexp