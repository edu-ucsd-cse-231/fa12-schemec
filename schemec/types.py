--- conflicted
+++ resolved
@@ -205,14 +205,13 @@
     @type bodyExp: Any Scheme expression
     @param bodyExp: The body of the LetRec expression
     """
-<<<<<<< HEAD
-    def __init__(self, varFuncExps, bodyExp):
-        if isinstance(varFuncExps, AppExp):
-            varFuncExps = varFuncExps.tolist()
-        for i, expr in enumerate(varFuncExps):
+    def __init__(self, bindings, bodyExp):
+        if isinstance(bindings, AppExp):
+            bindings = bindings.tolist()
+        for i, expr in enumerate(bindings):
             if isinstance(expr, AppExp):
-                varFuncExps[i] = expr.tolist()
-        self.varFuncExps = varFuncExps
+                bindings[i] = expr.tolist()
+        self.bindings = bindings
         self.bodyExp = bodyExp
 
     def __repr__(self):
@@ -225,20 +224,11 @@
                 SExp(unkpos,
                     v.toSExp(),
                     f.toSExp()
-                    ) for v, f in self.varFuncExps
+                    ) for v, f in self.bindings
                 ]),
             self.bodyExp.toSExp()
             )
         return sexp
-=======
-    def __init__(self, bindings, bodyExp):
-        self.bindings = bindings
-        self.bodyExp = bodyExp
-
-    def __repr__(self):
-        bstr = ' '.join('({0} {1})'.format(v, f) for v, f in self.bindings)
-        return '(letrec ({0}) {1})'.format(bstr, self.bodyExp)
->>>>>>> 7318a4ee
 
 class BeginExp:
     """A begin expression.
