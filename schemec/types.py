--- conflicted
+++ resolved
@@ -1,18 +1,25 @@
-
 from collections import namedtuple
 
 __all__ = [
     'Pos',
     'Token',
     'SExp',
+    'AtomicExp',
     'VarExp',
     'NumExp',
     'BoolExp',
+    'true',
+    'false',
+    'VoidExp',
+    'void',
     'StrExp',
     'LamExp',
     'AppExp',
     'IfExp',
-    'LetRecExp'
+    'LetRecExp',
+    'BeginExp',
+    'SetExp',
+    'SetThenExp'
     ]
 
 ################################################################################
@@ -42,11 +49,6 @@
 ################################################################################
 ## Scheme Expressions
 ################################################################################
-
-# VarExp = namedtuple('VarExp', 'name')
-# LamExp = namedtuple('LamExp', 'vars, bodyExp')
-# AppExp = namedtuple('AppExp', 'funcExp, argExps')
-# IfExp  = namedtuple('IfExp',  'condExp, thenExp, elseExp')
 
 ## Atomic Expressions
 class AtomicExp: pass
@@ -179,7 +181,6 @@
 
     def __repr__(self):
         return '(letrec (({0} {1})) {2})'.format(self.varExp, self.funcExp,
-<<<<<<< HEAD
                                                  self.bodyExp)
 
 class BeginExp:
@@ -226,165 +227,4 @@
 
     def __repr__(self):
         return '(set-then! {0} {1} {2})'.format(self.varExp, self.exp,
-                                                self.thenExp)
-
-################################################################################
-## Conversion to CPS
-################################################################################
-
-class GenSym:
-    n = 1
-    def __call__(self, sym):
-        sym += str(self.n)
-        self.n += 1
-        return VarExp(sym)
-gensym = GenSym()
-
-def T_k(exp, k):
-    """Transform an expression into CPS with a continuation lifted into the host
-    language.
-
-    @type exp: A Scheme expression
-    @param exp: The expression to transform
-    @type k: A *Python* function from SchemeExp -> SchemeExp
-    @param k: The continuation to apply
-    """
-    if isinstance(exp, AtomicExp):
-        return k(M(exp))
-    elif isinstance(exp, AppExp):
-        _rv = gensym('$rv')
-        cont = LamExp([_rv], k(_rv))
-        return T_c(exp, cont)
-    elif isinstance(exp, IfExp):
-        ce = exp.condExp
-        te = exp.thenExp
-        ee = exp.elseExp
-        return T_k(ce, lambda _ce: IfExp(_ce, T_k(te, k), T_k(ee, k)))
-    elif isinstance(exp, LetRecExp):
-        ve = exp.varExp
-        fe = exp.funcExp
-        be = exp.bodyExp
-        return LetRecExp(ve, M(fe), T_k(be, k))
-    elif isinstance(exp, BeginExp):
-        es = exp.exps
-        if len(es) == 1:
-            return T_k(es[0], k)
-        else:
-            return T_k(es[0], lambda _: T_k(BeginExp(*es[1:]), k))
-    elif isinstance(exp, SetExp):
-        ve = exp.varExp
-        ee = exp.exp
-        return T_k(ee, lambda _ee: SetThenExp(ve, _ee, k(void)))
-    else:
-        raise TypeError(exp)
-
-def T_c(exp, c):
-    """Transform an expression into CPS.
-
-    @type exp: A Scheme expression
-    @param exp: The expression to transform
-    @type c: LamExp
-    @param c: The continuation to apply
-    """
-    if isinstance(exp, AtomicExp):
-        return AppExp(c, M(exp))
-    elif isinstance(exp, AppExp):
-        f = exp.funcExp
-        es = exp.argExps
-        return T_k(f, lambda _f:
-                   Tx_k(es, lambda _es:
-                        AppExp(_f, *(_es + [c]))))
-    elif isinstance(exp, IfExp):
-        ce = exp.condExp
-        te = exp.thenExp
-        ee = exp.elseExp
-        _k = gensym('$k')
-        return AppExp(LamExp([_k], T_k(ce, lambda _ce:
-                                       IfExp(_ce, T_c(te, _k), T_c(ee, _k)))),
-                             c)
-    elif isinstance(exp, LetRecExp):
-        ve = exp.varExp
-        fe = exp.funcExp
-        be = exp.bodyExp
-        return LetRecExp(ve, M(fe), T_c(be, c))
-    elif isinstance(exp, BeginExp):
-        es = exp.exps
-        if len(es) == 1:
-            return T_c(es[0], c)
-        else:
-            return T_k(es[0], lambda _: T_c(BeginExp(*es[1:]), c))
-    elif isinstance(exp, SetExp):
-        ve = exp.varExp
-        ee = exp.exp
-        return T_k(ee, lambda _ee: SetThenExp(ve, _ee, AppExp(c, void)))
-    else:
-        raise TypeError(exp)
-
-def Tx_k(exps, k):
-    """Transform a list of expressions into CPS.
-
-    @type exps: A List of SchemeExps
-    @type k: A *Python* function from SchemeExp -> SchemeExp
-    """
-    if len(exps) == 0:
-        return k([])
-    else:
-        return T_k(exps[0],
-                   lambda hd: Tx_k(exps[1:],
-                                   lambda tl: k([hd] + tl)))
-
-def M(exp):
-    """Transform an AtomicExp into CPS.
-
-    @type exp: AtomicExp
-    """
-    if isinstance(exp, LamExp):
-        vars = exp.vars
-        body = exp.bodyExp
-        _k = gensym('$k')
-        return LamExp(vars + [_k],
-                      T_c(body, _k))
-    elif isinstance(exp, AtomicExp):
-        return exp
-    else:
-        raise TypeError(exp)
-
-
-################################################################################
-## Main
-################################################################################
-
-if __name__ == '__main__':
-    exp = AppExp(LamExp([VarExp('g'), VarExp('h')], VarExp('g')),
-                 BoolExp(True),
-                 BoolExp(False))
-    print(exp)
-    print(T_c(exp, VarExp('halt')))
-
-    exp = IfExp(IfExp(BoolExp(True), BoolExp(False), BoolExp(True)), NumExp(1), NumExp(0))
-    print(exp)
-    print(T_c(exp, VarExp('halt')))
-
-    exp = LetRecExp(VarExp('fact'), LamExp([VarExp('x')],
-                                           IfExp(AppExp(VarExp('='),
-                                                        VarExp('x'),
-                                                        NumExp(0)),
-                                                 NumExp(1),
-                                                 AppExp(VarExp('*'),
-                                                        VarExp('x'),
-                                                        AppExp(VarExp('fact'),
-                                                               AppExp(VarExp('-'),
-                                                                      VarExp('x'),
-                                                                      NumExp(1)))))),
-                    AppExp(VarExp('fact'), NumExp(5)))
-    print(exp)
-    print(T_c(exp, VarExp('halt')))
-
-    exp = BeginExp(SetExp(VarExp('x'), NumExp(1)),
-                   VarExp('x'))
-    print(exp)
-    print(T_k(exp, lambda x: AppExp(VarExp('halt'), x)))
-    # print(T_c(exp, VarExp('halt')))
-=======
-                                                 self.bodyExp)
->>>>>>> 321fdb29
+                                                self.thenExp)